import contextlib
from importlib.metadata import PackageNotFoundError, version

<<<<<<< HEAD
from . import geometry, utils, viz
=======
from . import algorithms, geometry, stats, utils, viz
>>>>>>> e3882648

with contextlib.suppress(PackageNotFoundError):
    __version__ = version("core")<|MERGE_RESOLUTION|>--- conflicted
+++ resolved
@@ -1,11 +1,7 @@
 import contextlib
 from importlib.metadata import PackageNotFoundError, version
 
-<<<<<<< HEAD
-from . import geometry, utils, viz
-=======
 from . import algorithms, geometry, stats, utils, viz
->>>>>>> e3882648
 
 with contextlib.suppress(PackageNotFoundError):
     __version__ = version("core")