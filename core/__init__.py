--- conflicted
+++ resolved
@@ -1,11 +1,7 @@
 import contextlib
 from importlib.metadata import PackageNotFoundError, version
 
-<<<<<<< HEAD
-from . import geometry, utils, viz
-=======
-from . import stats, utils, viz
->>>>>>> 4b495ae4
+from . import geometry, stats, utils, viz
 
 with contextlib.suppress(PackageNotFoundError):
     __version__ = version("core")