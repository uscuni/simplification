--- conflicted
+++ resolved
@@ -14,9 +14,6 @@
 
 
 cities = list(core.utils.city_fua.keys())
-<<<<<<< HEAD
-cityseer_records = [39_715, 9740, 14_130, 28_187, 14_325, 12_382, 25_666]
-=======
 methods = [
     "cityseer",
     "manual",
@@ -26,7 +23,6 @@
     "parenx-voronoi",
 ]
 
->>>>>>> fed852ff
 osm_records = [78_908, 60_364, 79_317, 84_819, 79_907, 50_917, 92_667]
 xnd2_records = [43_233, 12_439, 16_302, 30_552, 16_554, 13_468, 29_314]
 
